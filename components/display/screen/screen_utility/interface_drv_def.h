// Copyright 2020 Espressif Systems (Shanghai) Co. Ltd.
//
// Licensed under the Apache License, Version 2.0 (the "License");
// you may not use this file except in compliance with the License.
// You may obtain a copy of the License at
//
//     http://www.apache.org/licenses/LICENSE-2.0
//
// Unless required by applicable law or agreed to in writing, software
// distributed under the License is distributed on an "AS IS" BASIS,
// WITHOUT WARRANTIES OR CONDITIONS OF ANY KIND, either express or implied.
// See the License for the specific language governing permissions and
// limitations under the License.

#ifndef _INTERFACE_DRV_DEF_H_
#define _INTERFACE_DRV_DEF_H_

#ifdef __cplusplus
extern "C" {
#endif

/**< Define the function of interface instance */
#define LCD_WRITE_CMD(cmd)      g_lcd_handle.interface_drv->write_cmd(g_lcd_handle.interface_drv, (cmd))
#define LCD_WRITE_DATA(data)    g_lcd_handle.interface_drv->write_data(g_lcd_handle.interface_drv, (data))
#define LCD_WRITE_COMMAND(data, length) g_lcd_handle.interface_drv->write_command(g_lcd_handle.interface_drv, (data), (length))
#define LCD_WRITE(data, length) g_lcd_handle.interface_drv->write(g_lcd_handle.interface_drv, (data), (length))
#define LCD_READ(data, length)  g_lcd_handle.interface_drv->read(g_lcd_handle.interface_drv, (data), (length))
#define LCD_IFACE_ACQUIRE()     g_lcd_handle.interface_drv->bus_acquire(g_lcd_handle.interface_drv)
#define LCD_IFACE_RELEASE()     g_lcd_handle.interface_drv->bus_release(g_lcd_handle.interface_drv)


<<<<<<< HEAD
//static inline esp_err_t LCD_WRITE_CMD(uint8_t cmd)
//{
//    return LCD_WRITE_COMMAND((uint8_t*)&cmd, 1);
//}

=======
>>>>>>> a6d23e35
static inline esp_err_t LCD_WRITE_CMD_16B(uint16_t cmd)
{
    return LCD_WRITE_COMMAND((uint8_t*)&cmd, 2);
}

<<<<<<< HEAD
//static inline esp_err_t LCD_WRITE_DATA(uint8_t data)
//{
//    return LCD_WRITE((uint8_t*)&data, 1);
//}

=======
>>>>>>> a6d23e35
static inline esp_err_t LCD_WRITE_DATA_16B(uint16_t data)
{
    return LCD_WRITE((uint8_t*)&data, 2);
}

static inline esp_err_t LCD_WRITE_REG(uint8_t cmd, uint8_t data)
{
    esp_err_t ret;
    ret = LCD_WRITE_CMD(cmd);
    ret |= LCD_WRITE_DATA(data);
    if (ESP_OK != ret) {
        return ESP_FAIL;
    }

    return ESP_OK;
}

static inline esp_err_t LCD_WRITE_REG_16B(uint16_t cmd, uint16_t data)
{
    esp_err_t ret;
    ret = LCD_WRITE_CMD_16B(cmd);
    ret |= LCD_WRITE_DATA_16B(data);
    if (ESP_OK != ret) {
        return ESP_FAIL;
    }

    return ESP_OK;
}

#ifdef __cplusplus
}
#endif

#endif<|MERGE_RESOLUTION|>--- conflicted
+++ resolved
@@ -29,27 +29,11 @@
 #define LCD_IFACE_RELEASE()     g_lcd_handle.interface_drv->bus_release(g_lcd_handle.interface_drv)
 
 
-<<<<<<< HEAD
-//static inline esp_err_t LCD_WRITE_CMD(uint8_t cmd)
-//{
-//    return LCD_WRITE_COMMAND((uint8_t*)&cmd, 1);
-//}
-
-=======
->>>>>>> a6d23e35
 static inline esp_err_t LCD_WRITE_CMD_16B(uint16_t cmd)
 {
     return LCD_WRITE_COMMAND((uint8_t*)&cmd, 2);
 }
 
-<<<<<<< HEAD
-//static inline esp_err_t LCD_WRITE_DATA(uint8_t data)
-//{
-//    return LCD_WRITE((uint8_t*)&data, 1);
-//}
-
-=======
->>>>>>> a6d23e35
 static inline esp_err_t LCD_WRITE_DATA_16B(uint16_t data)
 {
     return LCD_WRITE((uint8_t*)&data, 2);
